#!/usr/bin/env python

import argparse
import subprocess
import tempfile
import warnings
from pathlib import Path
from types import MethodType

import matplotlib
import matplotlib.dates as mdates
import numpy as np
from matplotlib import font_manager
from matplotlib.animation import FuncAnimation
from matplotlib.figure import Figure
from matplotlib.gridspec import GridSpec
from matplotlib.offsetbox import AnchoredText
from obspy import UTCDateTime
from obspy.clients.fdsn import Client
from scipy import signal

from . import __version__

# Add Tex Gyre Heros to Matplotlib
for font_path in font_manager.findSystemFonts(
    str(Path(__file__).resolve().parent / 'fonts')
):
    font_manager.fontManager.addfont(font_path)

LOWEST_AUDIBLE_FREQUENCY = 20  # [Hz]
HIGHEST_AUDIBLE_FREQUENCY = 20000  # [Hz]

AUDIO_SAMPLE_RATE = 44100  # [Hz]

PAD = 60  # [s] Extra data to download on either side of requested time slice

# [px] Output video resolution options (width, height)
RESOLUTIONS = {'1080p': (1920, 1080), '2K': (2560, 1440), '4K': (3840, 2160)}

FIGURE_WIDTH = 7.7  # [in] Sets effective font size, basically

# For spectrograms
REFERENCE_PRESSURE = 20e-6  # [Pa]
REFERENCE_VELOCITY = 1  # [m/s]

MS_PER_S = 1000  # [ms/s]

# Colorbar extension triangle height as proportion of colorbar length
EXTENDFRAC = 0.04


def sonify(
    network,
    station,
    channel,
    starttime,
    endtime,
    location='*',
    freqmin=None,
    freqmax=None,
    speed_up_factor=200,
    fps=1,
    resolution='4K',
    output_dir=None,
    spec_win_dur=5,
    db_lim='smart',
    log=False,
    utc_offset=None,
):
    r"""
    Produce an animated spectrogram with a soundtrack derived from sped-up
    seismic or infrasound data.

    Args:
        network (str): SEED network code
        station (str): SEED station code
        channel (str): SEED channel code
        starttime (:class:`~obspy.core.utcdatetime.UTCDateTime`): Start time of
            animation (UTC)
        endtime (:class:`~obspy.core.utcdatetime.UTCDateTime`): End time of
            animation (UTC)
        location (str): SEED location code
        freqmin (int or float): Lower bandpass corner [Hz] (defaults to 20 Hz /
            `speed_up_factor`)
        freqmax (int or float): Upper bandpass corner [Hz] (defaults to 20,000
            Hz / `speed_up_factor` or the `Nyquist frequency`_, whichever is
            smaller)
        speed_up_factor (int): Factor by which to speed up the waveform data
            (higher values = higher pitches)
<<<<<<< HEAD
        fps (int): Frames per second for output video
        resolution (str): Resolution of output video; one of `'1080p'` (1920
            :math:`\times` 1080), `'2K'` (2560 :math:`\times` 1440), or `'4K'`
            (3840 :math:`\times` 2160)
=======
        fps (int): Frames per second of output video
>>>>>>> eaf99a51
        output_dir (str or :class:`~pathlib.Path`): Directory where output video
            should be saved (defaults to :meth:`~pathlib.Path.cwd`)
        spec_win_dur (int or float): Duration of spectrogram window [s]
        db_lim (tuple or str): Tuple defining min and max colormap cutoffs [dB],
            `'smart'` for a sensible automatic choice, or `None` for no clipping
        log (bool): If `True`, use log scaling for :math:`y`-axis of spectrogram
        utc_offset (int or float): If not `None`, convert UTC time to local time
            using this offset [hours] before plotting

    .. _Nyquist frequency: https://en.wikipedia.org/wiki/Nyquist_frequency
    """

    # Capture args and format as string to store in movie metadata
    key_value_pairs = [f'{k}={repr(v)}' for k, v in locals().items()]
    call_str = 'sonify({})'.format(', '.join(key_value_pairs))

    # Use current working directory if none provided
    if not output_dir:
        output_dir = Path().cwd()
    output_dir = Path(str(output_dir)).expanduser().resolve()
    if not output_dir.exists():
        raise FileNotFoundError(f'Directory {output_dir} does not exist!')

    client = Client('IRIS')

    print('Retrieving data...')
    st = client.get_waveforms(
        network,
        station,
        location,
        channel,
        starttime - PAD,
        endtime + PAD,
        attach_response=True,
    )
    print('Done')

    # Merge Traces with the same IDs
    st.merge(fill_value='interpolate')

    if st.count() != 1:
        warnings.warn('Stream contains more than one Trace. Using first entry!')
        for tr in st:
            print(tr.id)
    tr = st[0]

    # Adjust starttime so we have nice numbers in time box (carefully!)
    offset = np.abs(tr.stats.starttime - (starttime - PAD))  # [s]
    if offset > tr.stats.delta:
        warnings.warn(
            f'Difference between requested and actual starttime is {offset} s, '
            f'which is larger than the data sample interval ({tr.stats.delta} s). '
            'Not adjusting starttime of downloaded data; beware of inaccurate timing!'
        )
    else:
        tr.stats.starttime = starttime - PAD

    # Apply UTC offset if provided
    if utc_offset is not None:
        signed_offset = f'{utc_offset:{"+" if utc_offset else ""}g}'
        print(f'Converting to local time using UTC offset of {signed_offset} hours')
        utc_offset_sec = utc_offset * mdates.SEC_PER_HOUR
        starttime += utc_offset_sec
        endtime += utc_offset_sec
        tr.stats.starttime += utc_offset_sec

    # All infrasound sensors have a "?DF" channel pattern
    if tr.stats.channel[1:3] == 'DF':
        is_infrasound = True
        rescale = 1  # No conversion
    # All high-gain seismometers have a "?H?" channel pattern
    elif tr.stats.channel[1] == 'H':
        is_infrasound = False
        rescale = 1e6  # Convert m to µm
    # We can't figure out what type of sensor this is...
    else:
        raise ValueError(
            f'Channel {tr.stats.channel} is not an infrasound or seismic channel!'
        )

    if not freqmax:
        freqmax = np.min(
            [tr.stats.sampling_rate / 2, HIGHEST_AUDIBLE_FREQUENCY / speed_up_factor]
        )
    if not freqmin:
        freqmin = LOWEST_AUDIBLE_FREQUENCY / speed_up_factor

    tr.remove_response()  # Units are m/s OR Pa after response removal
    tr.detrend('demean')
    tr.taper(max_percentage=None, max_length=PAD / 2)  # Taper away some of PAD
    print(f'Applying {freqmin:g}-{freqmax:g} Hz bandpass')
    tr.filter('bandpass', freqmin=freqmin, freqmax=freqmax, zerophase=True)

    # Make trimmed version
    tr_trim = tr.copy()
    tr_trim.trim(starttime, endtime)

    # Create temporary directory for audio and video files
    temp_dir = tempfile.TemporaryDirectory()

    # MAKE AUDIO FILE

    tr_audio = tr_trim.copy()
    tr_audio.interpolate(sampling_rate=AUDIO_SAMPLE_RATE / speed_up_factor)
    tr_audio.taper(0.01)  # For smooth start and end
    audio_file = Path(temp_dir.name) / '47.wav'
    print('Saving audio file...')
    tr_audio.write(
        str(audio_file),
        format='WAV',
        width=4,
        rescale=True,
        framerate=AUDIO_SAMPLE_RATE,
    )
    print('Done')

    # MAKE VIDEO FILE

    timing_tr = tr_trim.copy().interpolate(sampling_rate=fps / speed_up_factor)
    times = timing_tr.times('UTCDateTime')[:-1]  # Remove extra frame

    # Define update function
    def _march_forward(frame, spec_line, wf_line, time_box, wf_progress):

        spec_line.set_xdata(times[frame].matplotlib_date)
        wf_line.set_xdata(times[frame].matplotlib_date)
        time_box.txt.set_text(times[frame].strftime('%H:%M:%S'))
        tr_progress = tr.copy().trim(endtime=times[frame])
        wf_progress.set_xdata(tr_progress.times('matplotlib'))
        wf_progress.set_ydata(tr_progress.data * rescale)

    # Store user's rc settings, then update font stuff
    original_params = matplotlib.rcParams.copy()
    matplotlib.rcParams.update(matplotlib.rcParamsDefault)
    matplotlib.rcParams['font.sans-serif'] = 'Tex Gyre Heros'
    matplotlib.rcParams['mathtext.fontset'] = 'custom'

    fig, *fargs = _spectrogram(
        tr,
        starttime,
        endtime,
        is_infrasound,
        rescale,
        spec_win_dur,
        db_lim,
        (freqmin, freqmax),
        log,
        utc_offset is not None,
    )

    # Create animation
    interval = ((1 / timing_tr.stats.sampling_rate) * MS_PER_S) / speed_up_factor
    animation = FuncAnimation(
        fig,
        func=_march_forward,
        frames=times.size,
        fargs=fargs,
        interval=interval,
    )

    video_file = Path(temp_dir.name) / '47.mp4'
    print('Saving animation. This may take a while...')
    animation.save(
        video_file,
        dpi=RESOLUTIONS[resolution][0] / FIGURE_WIDTH,  # Can be a float...
        progress_callback=lambda i, n: print(
            '{:.1f}%'.format(((i + 1) / n) * 100), end='\r'
        ),
    )
    print('\nDone')

    # Restore user's rc settings, ignoring Matplotlib deprecation warnings
    with warnings.catch_warnings():
        warnings.simplefilter('ignore')
        matplotlib.rcParams.update(original_params)

    # MAKE COMBINED FILE

    tr_id_str = '_'.join([code for code in tr.id.split('.') if code])
    output_file = output_dir / f'{tr_id_str}_{speed_up_factor}x.mp4'
    _ffmpeg_combine(audio_file, video_file, output_file, call_str)

    # Clean up temporary directory, just to be safe
    temp_dir.cleanup()


def _spectrogram(
    tr,
    starttime,
    endtime,
    is_infrasound,
    rescale,
    spec_win_dur,
    db_lim,
    freq_lim,
    log,
    is_local_time,
):
    """
    Make a combination waveform and spectrogram plot for an infrasound or
    seismic signal.

    Args:
        tr (:class:`~obspy.core.trace.Trace`): Input data, usually starts
            before `starttime` and ends after `endtime` (this function expects
            the response to be removed!)
        starttime (:class:`~obspy.core.utcdatetime.UTCDateTime`): Start time
        endtime (:class:`~obspy.core.utcdatetime.UTCDateTime`): End time
        is_infrasound (bool): `True` if infrasound, `False` if seismic
        rescale (int or float): Scale waveforms by this factor for plotting
        spec_win_dur (int or float): See docstring for :func:`~sonify.sonify`
        db_lim (tuple or str): See docstring for :func:`~sonify.sonify`
        freq_lim (tuple): Tuple defining frequency limits for spectrogram plot
        log (bool): See docstring for :func:`~sonify.sonify`
        is_local_time (bool): Passed to :class:`_UTCDateFormatter`

    Returns:
        Tuple of (`fig`, `spec_line`, `wf_line`, `time_box`, `wf_progress`)
    """

    if is_infrasound:
        ylab = 'Pressure (Pa)'
        clab = f'Power (dB rel. [{REFERENCE_PRESSURE * 1e6:g} µPa]$^2$ Hz$^{{-1}}$)'
        ref_val = REFERENCE_PRESSURE
    else:
        ylab = 'Velocity (µm s$^{-1}$)'
        if REFERENCE_VELOCITY == 1:
            clab = (
                f'Power (dB rel. {REFERENCE_VELOCITY:g} [m s$^{{-1}}$]$^2$ Hz$^{{-1}}$)'
            )
        else:
            clab = (
                f'Power (dB rel. [{REFERENCE_VELOCITY:g} m s$^{{-1}}$]$^2$ Hz$^{{-1}}$)'
            )
        ref_val = REFERENCE_VELOCITY

    fs = tr.stats.sampling_rate
    nperseg = int(spec_win_dur * fs)  # Samples
    nfft = np.power(2, int(np.ceil(np.log2(nperseg))) + 1)  # Pad fft with zeroes

    f, t, sxx = signal.spectrogram(
        tr.data, fs, window='hann', nperseg=nperseg, noverlap=nperseg // 2, nfft=nfft
    )

    # [dB rel. (ref_val <ref_val_unit>)^2 Hz^-1]
    sxx_db = 10 * np.log10(sxx / (ref_val ** 2))

    t_mpl = tr.stats.starttime.matplotlib_date + (t / mdates.SEC_PER_DAY)

    # Ensure a 16:9 aspect ratio
    fig = Figure(figsize=(FIGURE_WIDTH, (9 / 16) * FIGURE_WIDTH))

    # width_ratios effectively controls the colorbar width
    gs = GridSpec(2, 2, figure=fig, height_ratios=[2, 1], width_ratios=[40, 1])

    spec_ax = fig.add_subplot(gs[0, 0])
    wf_ax = fig.add_subplot(gs[1, 0], sharex=spec_ax)  # Share x-axis with spec
    cax = fig.add_subplot(gs[0, 1])

    wf_lw = 0.5
    wf_ax.plot(tr.times('matplotlib'), tr.data * rescale, '#b0b0b0', linewidth=wf_lw)
    wf_progress = wf_ax.plot(np.nan, np.nan, 'black', linewidth=wf_lw)[0]
    wf_ax.set_ylabel(ylab)
    wf_ax.grid(linestyle=':')
    max_value = np.abs(tr.copy().trim(starttime, endtime).data).max() * rescale
    wf_ax.set_ylim(-max_value, max_value)

    im = spec_ax.pcolormesh(
        t_mpl, f, sxx_db, cmap='inferno', shading='nearest', rasterized=True
    )

    spec_ax.set_ylabel('Frequency (Hz)')
    spec_ax.grid(linestyle=':')
    spec_ax.set_ylim(freq_lim)
    if log:
        spec_ax.set_yscale('log')

    # Tick locating and formatting
    locator = mdates.AutoDateLocator()
    wf_ax.xaxis.set_major_locator(locator)
    wf_ax.xaxis.set_major_formatter(_UTCDateFormatter(locator, is_local_time))
    fig.autofmt_xdate()

    # "Crop" x-axis!
    wf_ax.set_xlim(starttime.matplotlib_date, endtime.matplotlib_date)

    # Initialize animated stuff
    line_kwargs = dict(x=starttime.matplotlib_date, color='forestgreen', linewidth=1)
    spec_line = spec_ax.axvline(**line_kwargs)
    wf_line = wf_ax.axvline(ymin=0.01, clip_on=False, zorder=10, **line_kwargs)
    time_box = AnchoredText(
        s=starttime.strftime('%H:%M:%S'),
        pad=0.2,
        loc='lower right',
        bbox_to_anchor=[1, 1],
        bbox_transform=wf_ax.transAxes,
        borderpad=0,
        prop=dict(color='forestgreen'),
    )
    time_box.txt._text.set_y(-5)  # [pixels] Shift text to vertically center it
    time_box.zorder = 12  # This should place it on the very top; see below
    time_box.patch.set_linewidth(matplotlib.rcParams['axes.linewidth'])
    wf_ax.add_artist(time_box)

    # Adjustments to ensure time marker line is zordered properly
    # 9 is below marker; 11 is above marker
    spec_ax.spines['bottom'].set_zorder(9)
    wf_ax.spines['top'].set_zorder(9)
    for side in 'bottom', 'left', 'right':
        wf_ax.spines[side].set_zorder(11)

    # Pick smart limits rounded to nearest 10
    if db_lim == 'smart':
        db_min = np.percentile(sxx_db, 20)
        db_max = sxx_db.max()
        db_lim = (np.ceil(db_min / 10) * 10, np.floor(db_max / 10) * 10)

    # Clip image to db_lim if provided (doesn't clip if db_lim=None)
    im.set_clim(db_lim)

    # Automatically determine whether to show triangle extensions on colorbar
    # (kind of adopted from xarray)
    if db_lim:
        min_extend = sxx_db.min() < db_lim[0]
        max_extend = sxx_db.max() > db_lim[1]
    else:
        min_extend = False
        max_extend = False
    if min_extend and max_extend:
        extend = 'both'
    elif min_extend:
        extend = 'min'
    elif max_extend:
        extend = 'max'
    else:
        extend = 'neither'

    fig.colorbar(im, cax, extend=extend, extendfrac=EXTENDFRAC, label=clab)

    spec_ax.set_title(tr.id)

    fig.tight_layout()
    fig.subplots_adjust(hspace=0, wspace=0.05)

    # Finnicky formatting to get extension triangles (if they exist) to extend
    # above and below the vertical extent of the spectrogram axes
    pos = cax.get_position()
    triangle_height = EXTENDFRAC * pos.height
    ymin = pos.ymin
    height = pos.height
    if min_extend and max_extend:
        ymin -= triangle_height
        height += 2 * triangle_height
    elif min_extend and not max_extend:
        ymin -= triangle_height
        height += triangle_height
    elif max_extend and not min_extend:
        height += triangle_height
    else:
        pass
    cax.set_position([pos.xmin, ymin, pos.width, height])

    return fig, spec_line, wf_line, time_box, wf_progress


def _ffmpeg_combine(audio_file, video_file, output_file, call_str):
    """
    Combine audio and video files into a single movie. Uses a system call to
    `FFmpeg`_.

    Args:
        audio_file (:class:`~pathlib.Path`): Audio file to use
        video_file (:class:`~pathlib.Path`): Video file to use
        output_file (:class:`~pathlib.Path`): Output file (full path)
        call_str (str): Formatted record of sonify call to add to metadata

    .. _FFmpeg: https://www.ffmpeg.org/
    """

    args = [
        'ffmpeg',
        '-y',
        '-v',
        'warning',
        '-i',
        video_file,
        '-guess_layout_max',
        '0',
        '-i',
        audio_file,
        '-c:v',
        'copy',
        '-c:a',
        'aac',
        '-b:a',
        '320k',
        '-ac',
        '2',
        '-metadata',
        f'artist=sonify, rev. {__version__}',
        '-metadata',
        f'comment={call_str}',
        output_file,
    ]
    print('Combining video and audio using ffmpeg...')
    code = subprocess.call(args)

    if code == 0:
        print(f'Video saved as {output_file}')
    else:
        output_file.unlink(missing_ok=True)  # Remove file if it was made
        raise OSError(
            'Issue with ffmpeg conversion. Check error messages and try again.'
        )


# Subclass ConciseDateFormatter (modifies __init__() and set_axis() methods)
class _UTCDateFormatter(mdates.ConciseDateFormatter):
    def __init__(self, locator, is_local_time):
        super().__init__(locator)

        # Determine proper time label (local time or UTC)
        if is_local_time:
            time_type = 'Local'
        else:
            time_type = 'UTC'

        # Re-format datetimes
        self.formats[1] = '%B'
        self.zero_formats[2:4] = ['%B', '%B %d']
        self.offset_formats = [
            f'{time_type} time',
            f'{time_type} time in %Y',
            f'{time_type} time in %B %Y',
            f'{time_type} time on %B %d, %Y',
            f'{time_type} time on %B %d, %Y',
            f'{time_type} time on %B %d, %Y at %H:%M',
        ]

    def set_axis(self, axis):
        self.axis = axis

        # If this is an x-axis (usually is!) then center the offset text
        if self.axis.axis_name == 'x':
            offset = self.axis.get_offset_text()
            offset.set_horizontalalignment('center')
            offset.set_x(0.5)


def main():
    """
    This function is run when ``sonify.py`` is called as a script. It's also set
    up as an entry point.
    """

    parser = argparse.ArgumentParser(
        description='Produce an animated spectrogram with a soundtrack derived from sped-up seismic or infrasound data.',
        allow_abbrev=False,
    )

    # Hack the printing function of the parser to fix --db_lim option formatting
    def _print_message_replace(self, message, file=None):
        if message:
            if file is None:
                file = _sys.stderr
            file.write(message.replace('[DB_LIM ...]', '[DB_LIM]'))

    parser._print_message = MethodType(_print_message_replace, parser)

    parser.add_argument(
        '-v',
        '--version',
        action='version',
        version=f'{parser.prog}, rev. {__version__}',
        help=f'show revision number and exit',
    )

    parser.add_argument('network', help='SEED network code')
    parser.add_argument('station', help='SEED station code')
    parser.add_argument('channel', help='SEED channel code')
    parser.add_argument(
        'starttime',
        type=UTCDateTime,
        help='start time of animation (UTC), format yyyy-mm-ddThh:mm:ss',
    )
    parser.add_argument(
        'endtime',
        type=UTCDateTime,
        help='end time of animation (UTC), format yyyy-mm-ddThh:mm:ss',
    )
    parser.add_argument('--location', default='*', help='SEED location code')
    parser.add_argument(
        '--freqmin',
        default=None,
        type=float,
        help='lower bandpass corner [Hz] (defaults to 20 Hz / "SPEED_UP_FACTOR")',
    )
    parser.add_argument(
        '--freqmax',
        default=None,
        type=float,
        help='upper bandpass corner [Hz] (defaults to 20,000 Hz / "SPEED_UP_FACTOR" or the Nyquist frequency, whichever is smaller)',
    )
    parser.add_argument(
        '--speed_up_factor',
        default=200,
        type=int,
        help='factor by which to speed up the waveform data (higher values = higher pitches)',
    )
    parser.add_argument(
        '--fps', default=1, type=int, help='frames per second of output video'
    )
    parser.add_argument(
        '--resolution',
        default='4K',
        choices=RESOLUTIONS.keys(),
        help='resolution of output video; one of "1080p" (1920 x 1080), "2K" (2560 x 1440), or "4K" (3840 x 2160)',
    )
    parser.add_argument(
        '--output_dir',
        default=None,
        help='directory where output video should be saved (defaults to current working directory)',
    )
    parser.add_argument(
        '--spec_win_dur',
        default=5,
        type=float,
        help='duration of spectrogram window [s]',
    )
    parser.add_argument(
        '--db_lim',
        default='smart',
        nargs='+',
        help='numbers "<min>" "<max>" defining min and max colormap cutoffs [dB], "smart" for a sensible automatic choice, or "None" for no clipping',
    )
    parser.add_argument(
        '--log',
        action='store_true',
        help='use log scaling for y-axis of spectrogram',
    )
    parser.add_argument(
        '--utc_offset',
        default=None,
        type=float,
        help='if provided, convert UTC time to local time using this offset [hours] before plotting',
    )

    input_args = parser.parse_args()

    # Extra type check for db_lim kwarg
    db_lim_error = False
    db_lim = np.atleast_1d(input_args.db_lim)
    if db_lim.size == 1:
        db_lim = db_lim[0]
        if db_lim == 'smart':
            pass
        elif db_lim == 'None':
            db_lim = None
        else:
            db_lim_error = True
    elif db_lim.size == 2:
        try:
            db_lim = tuple(float(s) for s in db_lim)
        except ValueError:
            db_lim_error = True
    else:  # User provided more than 2 args
        db_lim_error = True
    if db_lim_error:
        parser.error(
            'argument --db_lim: must be one of "smart", "None", or two numeric values "<min>" "<max>"'
        )

    sonify(
        input_args.network,
        input_args.station,
        input_args.channel,
        input_args.starttime,
        input_args.endtime,
        input_args.location,
        input_args.freqmin,
        input_args.freqmax,
        input_args.speed_up_factor,
        input_args.fps,
        input_args.resolution,
        input_args.output_dir,
        input_args.spec_win_dur,
        db_lim,
        input_args.log,
        input_args.utc_offset,
    )


if __name__ == '__main__':
    main()<|MERGE_RESOLUTION|>--- conflicted
+++ resolved
@@ -87,14 +87,10 @@
             smaller)
         speed_up_factor (int): Factor by which to speed up the waveform data
             (higher values = higher pitches)
-<<<<<<< HEAD
-        fps (int): Frames per second for output video
+        fps (int): Frames per second of output video
         resolution (str): Resolution of output video; one of `'1080p'` (1920
             :math:`\times` 1080), `'2K'` (2560 :math:`\times` 1440), or `'4K'`
             (3840 :math:`\times` 2160)
-=======
-        fps (int): Frames per second of output video
->>>>>>> eaf99a51
         output_dir (str or :class:`~pathlib.Path`): Directory where output video
             should be saved (defaults to :meth:`~pathlib.Path.cwd`)
         spec_win_dur (int or float): Duration of spectrogram window [s]
